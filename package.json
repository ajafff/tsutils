--- conflicted
+++ resolved
@@ -44,17 +44,10 @@
     "nyc": "^12.0.1",
     "tslint": "^5.8.0",
     "tslint-consistent-codestyle": "^1.11.0",
-<<<<<<< HEAD
-    "typescript": "^2.9.0-dev.20180401"
-  },
-  "peerDependencies": {
-    "typescript": ">=2.4.0 || >=2.9.0-dev || >= 2.10.0-dev"
-=======
     "typescript": "^3.0.0-rc"
   },
   "peerDependencies": {
-    "typescript": ">=2.1.0 || >=2.1.0-dev || >=2.2.0-dev || >=2.3.0-dev || >=2.4.0-dev || >=2.5.0-dev || >=2.6.0-dev || >=2.7.0-dev || >=2.8.0-dev || >=2.9.0-dev || >= 3.0.0-dev || >= 3.1.0-dev"
->>>>>>> 752c47c0
+    "typescript": ">=2.7.0 || >= 3.1.0-dev"
   },
   "dependencies": {
     "tslib": "^1.8.1"
